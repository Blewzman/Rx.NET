--- conflicted
+++ resolved
@@ -85,13 +85,9 @@
                 {
                     hasNext = enumerator.MoveNext();
                     if (hasNext)
-<<<<<<< HEAD
+                    {
                         current = enumerator.Current;
-=======
-                    {
-                        current = state.enumerator.Current;
-                    }
->>>>>>> b5a0ad5c
+                    }
                 }
                 catch (Exception exception)
                 {
